import click
import json
import torch
import yaml
import os
import psutil
import numpy as np
import random
import ray
import warnings
from botorch import fit_gpytorch_model
from botorch.acquisition import PosteriorMean, qExpectedImprovement, qNoisyExpectedImprovement
from botorch.acquisition.cost_aware import InverseCostWeightedUtility
from botorch.acquisition.fixed_feature import FixedFeatureAcquisitionFunction
from botorch.acquisition.knowledge_gradient import qMultiFidelityKnowledgeGradient, qKnowledgeGradient
from botorch.acquisition.max_value_entropy_search import qLowerBoundMaxValueEntropy
from botorch.acquisition.risk_measures import CVaR, VaR, RiskMeasureMCObjective
from botorch.acquisition.objective import ExpectationPosteriorTransform
from botorch.acquisition.utils import project_to_target_fidelity
from botorch.models.cost import AffineFidelityCostModel
from botorch.models.gp_regression_fidelity import SingleTaskMultiFidelityGP, SingleTaskGP
from botorch.models.model import Model
from botorch.models.transforms.input import InputPerturbation
from botorch.models.transforms.outcome import Standardize
from botorch.models.deterministic import DeterministicModel
from botorch.optim.optimize import optimize_acqf, optimize_acqf_mixed
from botorch.sampling.qmc import MultivariateNormalQMCEngine
from botorch.sampling.samplers import SobolQMCNormalSampler
from dataclasses import dataclass
from gpytorch.mlls.exact_marginal_log_likelihood import ExactMarginalLogLikelihood
from numpy import ndarray
from os import getcwd
from os.path import join, basename, dirname
from ray import tune
from ray.air.config import RunConfig
from ray.tune.schedulers import ASHAScheduler
from sklearn.model_selection import KFold
from torch import save, from_numpy, manual_seed
from torch.utils.data import DataLoader, TensorDataset, SubsetRandomSampler
from types import SimpleNamespace
from typing import Dict, Any, Union, Type, List, Mapping, Tuple


DEVELOP = False
DEEPOPT_PATH = ""


def set_deepopt_path():
    if DEVELOP:
        import sys
        sys.path.insert(0, DEEPOPT_PATH)

        import deepopt
        print(f"Sourcing deepopt from {deepopt.__file__}.")
        
class FidelityCostModel(DeterministicModel):
    def __init__(self,fidelity_weights):
        super().__init__()
        self._num_outputs = 1
        self.fidelity_weights = torch.Tensor(fidelity_weights)
        
    def forward(self, X):
        return self.fidelity_weights[X[...,-1].round().long()].unsqueeze(-1)


class ConditionalOption(click.Option):
    def __init__(self, *args, **kwargs):
        self.depends_on = kwargs.pop("depends_on")
        self.equal_to = kwargs.pop("equal_to", None)
        kwargs['help'] = f"[NOTE: This argument is only used if {self.depends_on} is used.] " + kwargs.get('help','')
        super().__init__(*args, **kwargs)


    def handle_parse_result(
        self, ctx: click.Context, opts: Mapping[str, Any], args: List[str]
    ) -> Tuple[Any, List[str]]:
        value, args = super().handle_parse_result(ctx, opts, args)
        is_conditional_opt_used = self.name in opts
        is_dependency_used = False if not ctx.params.get(self.depends_on, None) else True
        if is_dependency_used and self.equal_to is not None:
            is_dependency_used = ctx.params.get(self.depends_on) == self.equal_to
        if is_conditional_opt_used and not is_dependency_used:
            if self.equal_to is not None:
                click.echo(f"Option {self.name} will not be used and is set to None. Used only when {self.depends_on} is {self.equal_to}.")
            else:
                click.echo(f"Option {self.name} will not be used and is set to None. Used only when {self.depends_on} is not None.")
            value = None
            ctx.params[self.name] = value
        return value, args
    
class Defaults:
    random_seed = 4321
    k_folds = 5
    model_type = 'GP'
    multi_fidelity = False
    num_candidates = 2
    fidelity_cost = '[1,10]'
    num_restarts_low = 5
    num_restarts_high = 15
    raw_samples_low = 512
    raw_samples_high = 5000
    
@dataclass
class DeepoptConfigure:

    config_file: str
    data_file: str
    bounds: ndarray
    random_seed: int = Defaults.random_seed
    multi_fidelity: bool = Defaults.multi_fidelity
    num_fidelities: int = None
<<<<<<< HEAD
    kfolds: int = Defaults.k_folds
=======
    k_folds: int = Defaults.k_folds
>>>>>>> cbb60076
    full_train_X: ndarray = None
    full_train_Y: ndarray = None
    input_dim: int = None
    output_dim: int = None
    config: Dict[str, Any] = None
    device: str = 'cpu'
    target: str = 'dy'
    target_fidelities: Dict[int, float] = None

    def __post_init__(self) -> None:

        input_data = np.load(self.data_file)
        self.X_orig = from_numpy(input_data["X"]).float()
        self.Y_orig = from_numpy(input_data["y"]).float()
        if len(self.Y_orig.shape)==1:
            self.Y_orig = self.Y_orig.reshape(-1,1)
        self.full_train_X = (self.X_orig-self.bounds[0])/(self.bounds[1]-self.bounds[0])
        if self.multi_fidelity:
            self.full_train_X[:,-1] = self.X_orig[:,-1].round()
            self.num_fidelities = int(self.bounds[1,-1]) + 1
        else:
            self.num_fidelities = 1
            
        self.full_train_X = self.full_train_X.to(self.device)
        self.full_train_Y = self.Y_orig.clone().to(self.device)
        
        self.input_dim = self.full_train_X.size(-1)
        self.output_dim = self.full_train_Y.shape[-1]
        assert self.output_dim==1, "Multi-output models not currently supported."
        self.target_fidelities = {self.input_dim-1: self.num_fidelities-1}
    
        with open(self.config_file, "r") as file:
            if ".yaml" in self.config_file:
                self.config = yaml.safe_load(file)
            else:
                self.config = json.load(file)
            # TODO: when running single fidelity with deluq, should n_epochs be set to 1000?
        manual_seed(self.random_seed)
        np.random.seed(self.random_seed)
        random.seed(self.random_seed)
        

    def _delta_enc(self, q, a, y_q):  # a is the anchor and q is the query
        residual = q - a
        inp = torch.cat([residual, a], axis=1)
        out = y_q
        return inp, out


    def _deluq_experiment(self, ray_config: Dict[str, Any]) -> Dict[str, Any]:
        """
        Training experiment used by ray tuning.

        Args:
            ray_config (Dict[str, Any]): Configurations for the tuning, i.e. hyperparmeters to tune.

        Returns:
            Dict[str, Any]: A dictionary representing the score.
        """
        set_deepopt_path()
        from deepopt.surrogate_utils import MLP as Arch
        from deepopt.surrogate_utils import create_optimizer
        from deepopt.deltaenc import DeltaEnc, DeltaEncMF
        

        self.config['variance'] = ray_config["variance"]  # (2**-3)**2
        self.config['learning_rate'] = ray_config["learning_rate"]  # 0.01
        
        seed = ray_config["seed"]
        manual_seed(seed)
        np.random.seed(seed)
        random.seed(seed)
        
        dataset = TensorDataset(self.full_train_X, self.full_train_Y)
        
        if self.k_folds>len(self.full_train_X):
            kfold = KFold(n_splits=len(self.full_train_X), shuffle=True)
        else:
            kfold = KFold(n_splits=self.k_folds, shuffle=True)

        cv_loss_fun = torch.nn.MSELoss()
        cv_score = 0
        for _, (train_ids, test_ids) in enumerate(kfold.split(dataset)):
            train_subsampler = SubsetRandomSampler(train_ids)
            test_subsampler = SubsetRandomSampler(test_ids)

            train_loader = DataLoader(dataset,
                                    batch_size=len(train_ids),
                                    sampler=train_subsampler)
            test_loader = DataLoader(dataset,
                                    batch_size=len(test_ids),
                                    sampler=test_subsampler)

            net = Arch(config=self.config, unc_type='deltaenc', input_dim=self.input_dim, output_dim=self.output_dim, device=self.device)
            opt = create_optimizer(net, self.config)

            for _, (X_train, y_train) in enumerate(train_loader):
                if self.multi_fidelity:
                    model = DeltaEncMF(network=net, config=self.config, optimizer=opt, 
                                       X_train=X_train, y_train=y_train, target=self.target)
                else:
                    model = DeltaEnc(network=net, config=self.config, optimizer=opt, 
                                     X_train=X_train, y_train=y_train, target=self.target)
                model.train()
                model.fit()

            model.eval()
            with torch.no_grad(): #TODO: is this needed?
                for _, (X_test, y_test) in enumerate(test_loader):
                    if self.multi_fidelity:
                        test_fid_locs = [X_test[...,-1]==i for i in model.X_train[...,-1].unique()]
                        y_test_scaled = y_test.clone()
                        for fid_loc,y_min,y_max in zip(test_fid_locs,model.y_min,model.y_max):
                            y_test_scaled[fid_loc] = model.out_scaler(y_test_scaled[fid_loc],y_min,y_max)
                    else:
                        y_test_scaled = model.out_scaler(y_test,model.y_min,model.y_max)
                    y_pred,_ = model.get_prediction_with_uncertainty(X_test,original_scale=False)
                    cv_score += cv_loss_fun(y_test_scaled, y_pred)

        return {"score": cv_score.item()}


    def _train_gp(self, out_file: str) -> SingleTaskMultiFidelityGP:

        print("Training GP Surrogate.")
        model: Union[SingleTaskGP, SingleTaskMultiFidelityGP] = None
        mll: ExactMarginalLogLikelihood = None

        if self.multi_fidelity:
            model = SingleTaskMultiFidelityGP(
                self.full_train_X, 
                self.full_train_Y,
                outcome_transform=Standardize(m=1),
                data_fidelity=self.input_dim-1)
            mll = ExactMarginalLogLikelihood(model.likelihood, model)
        else:
            model = SingleTaskGP(
                self.full_train_X,
                self.full_train_Y,
                outcome_transform=Standardize(m=1)
            )
            mll = ExactMarginalLogLikelihood(model.likelihood, model)

        fit_gpytorch_model(mll)

        state = {
            "state_dict": model.state_dict()
        }
        save(state, join(getcwd(), dirname(out_file), basename(out_file)))
        return model


    def _train_deluq(self, out_file: str) -> Type[Model]:

        print("Training DelUQ Surrogate.")
        set_deepopt_path()
        from deepopt.surrogate_utils import MLP as Arch
        from deepopt.surrogate_utils import create_optimizer
        from deepopt.deltaenc import DeltaEnc, DeltaEncMF


        warnings.filterwarnings("ignore", category=UserWarning)
        cpu_count = max(4,psutil.cpu_count(logical=False)-3)
        # cpu_count = 4 if os.cpu_count() == 0 else (os.cpu_count()-3)
        gpu_count = torch.cuda.device_count() # outputs warning when gpu not found
        warnings.resetwarnings()
    
        ray.init(num_cpus=cpu_count,num_gpus=gpu_count)
        num_samples = 20
        search_space = {
            "variance": tune.loguniform((2 ** -3) ** 2, 5e-1),  # (2 ** -3) ** 2,
            "learning_rate": tune.loguniform(2e-4, 5e-1),
            "seed": tune.randint(0,10000)
        }
        trainable_with_resources = tune.with_resources(
            trainable=self._deluq_experiment,
            resources={
                "cpu": 1 if cpu_count < num_samples else 2,
            }
        )
        tuner = tune.Tuner(
            trainable=trainable_with_resources,
            run_config=RunConfig(
                verbose=0,
            ),
            tune_config=tune.TuneConfig(
                num_samples=num_samples,
                scheduler=ASHAScheduler(
                    metric="score",
                    mode="min",
                ),
            ),
            param_space=search_space,
        )
        result = tuner.fit()
        best_result = result.get_best_result(metric="score", mode="min")
        print(best_result)

        for key, val in best_result.config.items():
            print(f"{key} {val}")
            if key in self.config:
                self.config[key] = val
        net = Arch(config=self.config, unc_type='deltaenc', input_dim=self.input_dim, output_dim=self.output_dim, device=self.device)
        opt = create_optimizer(net, self.config)
        
        if self.multi_fidelity:
            model = DeltaEncMF(network=net, config=self.config, optimizer=opt, 
                               X_train=self.full_train_X, y_train=self.full_train_Y, target=self.target)
        else:
            model = DeltaEnc(network=net, config=self.config, optimizer=opt, 
                             X_train=self.full_train_X, y_train=self.full_train_Y, target=self.target)

        model.fit()
        if basename(out_file).split('.')[-1]=='ckpt':
            fname = basename(out_file)[:-5]
        else:
            fname = basename(out_file)
        model.save_ckpt(join(getcwd(), dirname(out_file)), fname)
        ray.shutdown()
        return model
    
    def train(self, model_type: str, out_file: str) -> Type[Model]:
        
        model: Type[Model] = None

        if model_type == "GP":
            model = self._train_gp(out_file=out_file)
        elif model_type == "delUQ":
            model =  self._train_deluq(out_file=out_file)

        return model
    

    def _load_gp(self, learner_file: str)-> Union[SingleTaskGP, SingleTaskMultiFidelityGP]:

        model: Union[SingleTaskGP, SingleTaskMultiFidelityGP] = None

        if self.multi_fidelity:
            model = SingleTaskMultiFidelityGP(
                self.full_train_X, self.full_train_Y,
                outcome_transform=Standardize(m=1),
                data_fidelity=self.input_dim-1)
        else:
            model = SingleTaskGP(
                self.full_train_X, self.full_train_Y,
                outcome_transform=Standardize(m=1),
            )
        state_dict = torch.load(learner_file)
        model.load_state_dict(state_dict["state_dict"])
        return model
    

    def _load_deluq(self, learner_file: str) -> Type[Model]:

        set_deepopt_path()
        from deepopt.surrogate_utils import MLP as Arch
        from deepopt.surrogate_utils import create_optimizer
        from deepopt.deltaenc import DeltaEnc, DeltaEncMF
    
        net = Arch(config=self.config, unc_type='deltaenc', input_dim=self.input_dim, output_dim=self.output_dim, device=self.device)
        opt = create_optimizer(net, self.config)

        if self.multi_fidelity:
            model = DeltaEncMF(network=net, config=self.config, optimizer=opt, 
                               X_train=self.full_train_X, y_train=self.full_train_Y, target=self.target)
        else:
            model = DeltaEnc(network=net, config=self.config, optimizer=opt, 
                             X_train=self.full_train_X, y_train=self.full_train_Y, target=self.target)

        # DeltaEnc model requries the parent path and file name to be separated.
        # Extension of file is also removed and assumed to be ".ckpt".
        if basename(learner_file).split('.')[-1]=='ckpt':
            file_name = basename(learner_file)[:-5]
        else:
            file_name = basename(learner_file)
        # file_name = basename(learner_file).split(".")[0]
        dir_name = dirname(learner_file)
        model.load_ckpt(dir_name, file_name)
        return model

    def load_model(self, model_type: str, learner_file: str) -> Type[Model]:

        model: Type[Model] = None

        if model_type == "GP":
            model = self._load_gp(learner_file=learner_file)
        elif model_type == "delUQ":
            model = self._load_deluq(learner_file=learner_file)

        return model
    
    def _project(self, X):
        return project_to_target_fidelity(X=X, target_fidelities=self.target_fidelities)

    def _get_candidates_mf(
        self, 
        model: Type[Model], 
        acq_method: str, 
        q: int, 
        fidelity_cost: ndarray, 
        risk_objective: Type[RiskMeasureMCObjective] = None,
        risk_n_deltas: int = None, 
        n_fantasies: int = 128):

        set_deepopt_path()
        from deepopt.acquisition import qMultiFidelityMaxValueEntropy, qMultiFidelityLowerBoundMaxValueEntropy
        
        bounds = torch.FloatTensor(self.input_dim*[[0,1]]).T
        bounds[1,-1] = self.num_fidelities-1
        
        cost_model = FidelityCostModel(fidelity_weights=fidelity_cost)
        cost_aware_utility = InverseCostWeightedUtility(cost_model=cost_model)

        if acq_method == "GIBBON" or acq_method == "MaxValEntropy":
            n_candidates = 2000*self.num_fidelities
            candidate_set = torch.rand(n_candidates, self.input_dim)
            candidate_set[:,-1]*=self.num_fidelities-1
            candidate_set[:,-1] = candidate_set[:,-1].round()
            if acq_method == "MaxValEntropy":
                q_acq = qMultiFidelityMaxValueEntropy(
                    model,
                    num_fantasies=n_fantasies,
                    cost_aware_utility=cost_aware_utility,
                    project=self._project,
                    candidate_set=candidate_set,
                    seed = self.random_seed
                )
            else:
                q_acq = qMultiFidelityLowerBoundMaxValueEntropy(
                    model,
                    posterior_transform=ExpectationPosteriorTransform(n_w=risk_n_deltas) if risk_objective else None,
                    num_fantasies=n_fantasies,
                    cost_aware_utility=cost_aware_utility,
                    project=self._project,
                    candidate_set=candidate_set,
                    seed = self.random_seed
                )
            candidates, acq_value = optimize_acqf_mixed(
                q_acq,
                bounds=bounds,
                fixed_features_list=[{self.input_dim-1:i} for i in range(self.num_fidelities)],
                q=q,
                num_restarts=Defaults.num_restarts_high,
                raw_samples=Defaults.raw_samples_high,
                options={"seed": self.random_seed}
            )
        elif acq_method == "KG":
            curr_val_acqf = FixedFeatureAcquisitionFunction(
                acq_function=PosteriorMean(model,posterior_transform=ExpectationPosteriorTransform(n_w=risk_n_deltas) if risk_objective else None),
                d=self.input_dim,
                columns=[self.input_dim-1],
                values=[self.num_fidelities-1],
            )

            _, current_value = optimize_acqf(
                acq_function=curr_val_acqf,
                bounds=bounds[:, :-1],
                q=1,
                num_restarts=Defaults.num_restarts_high,
                raw_samples=Defaults.raw_samples_high,
                options={"batch_limit": 10, "maxiter": 200, "seed": self.random_seed},
            )

            mfkg_acqf = qMultiFidelityKnowledgeGradient(
                model=model,
                num_fantasies=n_fantasies,
                sampler = SobolQMCNormalSampler(n_fantasies, seed=self.random_seed),
                inner_sampler = SobolQMCNormalSampler(n_fantasies, seed=self.random_seed),
                current_value=current_value,
                cost_aware_utility=cost_aware_utility,
                project=self._project,
                objective=risk_objective
            )
            candidates, acq_value = optimize_acqf_mixed(
                acq_function=mfkg_acqf,
                bounds=bounds,
                fixed_features_list=[{self.input_dim-1:i} for i in range(self.num_fidelities)],
                q=q,
                num_restarts=Defaults.num_restarts_low,
                raw_samples=Defaults.raw_samples_low,
                options={"batch_limit": 5, "maxiter": 200, "seed": self.random_seed},
            )

        print(f"{acq_value = }")
        return candidates, acq_value

    def _get_candidates_sf(
        self,
        model: Type[Model], 
        acq_method: str, 
        q: int,
        risk_objective: Type[RiskMeasureMCObjective] = None,
        risk_n_deltas: int = None,
        n_fantasies: int = 128
    ) -> Tuple[Any, Any]:
        
        set_deepopt_path()
        from deepopt.acquisition import qMaxValueEntropy, qLowerBoundMaxValueEntropy
        
        bounds = torch.FloatTensor(self.input_dim*[[0,1]]).T
        
        if acq_method == "EI":
            q_acq = qExpectedImprovement(model, self.full_train_Y.max().item(), objective=risk_objective)
        elif acq_method == "NEI":
            q_acq = qNoisyExpectedImprovement(model, self.full_train_X, objective=risk_objective, prune_baseline=True)
            #TODO: Verify call syntax for qNoisyExpectedImprovement (why does it need inputs?)
        elif acq_method == "MaxValEntropy":
            n_candidates = 1000
            candidate_set = torch.rand(n_candidates, self.input_dim)
            q_acq = qMaxValueEntropy(
                model,
                posterior_transform=ExpectationPosteriorTransform(n_w=risk_n_deltas) if risk_objective else None,
                candidate_set=candidate_set,
                num_fantasies = n_fantasies,
                seed=self.random_seed
            )
        elif acq_method == 'KG':
            argmax_pmean, max_pmean = optimize_acqf(
                acq_function=PosteriorMean(model,posterior_transform=ExpectationPosteriorTransform(n_w=risk_n_deltas) if risk_objective else None),
                bounds=bounds,
                q=1,
                num_restarts=Defaults.num_restarts_high,
                raw_samples=Defaults.raw_samples_high,
            )
            q_acq = qKnowledgeGradient(
                model=model,
                num_fantasies=n_fantasies,
                sampler=SobolQMCNormalSampler(n_fantasies,seed=self.random_seed),
                inner_sampler=SobolQMCNormalSampler(n_fantasies,seed=self.random_seed),
                current_value=max_pmean,
                objective=risk_objective
                )
        candidates, acq_value = optimize_acqf(
                q_acq, 
                bounds=bounds,
                q=q,
                num_restarts=Defaults.num_restarts_high,
                raw_samples=Defaults.raw_samples_low if acq_method in ['MaxValEntropy','KG'] else Defaults.raw_samples_high,
                sequential=True if acq_method=='MaxValEntropy' else False,
                options={'seed':self.random_seed}
                )
        print(f"{acq_value=}")
        return candidates, q_acq

    def get_candidates(
        self, 
        model: Type[Model], 
        acq_method: str, 
        q: int,
        risk_objective: Type[RiskMeasureMCObjective] = None,
        risk_n_deltas: int = None,
        fidelity_cost: ndarray = None
        ) -> Tuple[Any, Any]:
        
        print(f"Number of simulations: {len(self.full_train_X)}. Current max: {self.full_train_Y.max().item():.5f}")

        if self.multi_fidelity:
            candidates, acq_value = self._get_candidates_mf(model=model, acq_method=acq_method, q=q, fidelity_cost=fidelity_cost, risk_objective=risk_objective,risk_n_deltas=risk_n_deltas)
        else:
            candidates, acq_value = self._get_candidates_sf(model=model, acq_method=acq_method, q=q, risk_objective=risk_objective,risk_n_deltas=risk_n_deltas)
        return candidates, acq_value

    def get_risk_measure_objective(self, risk_measure, **kwargs) -> Type[RiskMeasureMCObjective]:
        if risk_measure == "CVaR":
            return CVaR(**kwargs)
        elif risk_measure == "VaR":
            return VaR(**kwargs)
        else:
            return None
        
    def _multiv_normal_samples(self, n, std_devs):
        mean = torch.zeros_like(std_devs)
        cov = torch.diag(std_devs)
        engine = MultivariateNormalQMCEngine(mean, cov,seed=self.random_seed)
        samples = engine.draw(n)
        return samples
    
    def get_input_pertubation(self, risk_n_deltas: int, bounds: ndarray, X_stddev: ndarray):
        assert (len(X_stddev) == len(bounds.T)), f"Expected {len(bounds.T)} values for X_stddev but recieved {len(X_stddev)}."
        input_pertubation = InputPerturbation(perturbation_set=self._multiv_normal_samples(risk_n_deltas, X_stddev), bounds=bounds).eval()
        return input_pertubation
    
    def learn(self,outfile, model_type=Defaults.model_type) -> None:
        print(f"""
        Infile: {self.data_file}
        Outfile: {outfile}
        Config File: {self.config_file}
        Random Seed: {self.random_seed}
        K-Folds: {self.kfolds}
        Bounds: {self.bounds}
        Model Type: {model_type}
        Multi-Fidelity: {self.multi_fidelity}
        """)
        self.train(model_type=model_type,out_file=outfile)
        
    def optimize(self,outfile,learner_file,acq_method,model_type=Defaults.model_type,
                 num_candidates=Defaults.num_candidates,fidelity_cost=Defaults.fidelity_cost,
                 risk_measure=None,risk_level=None,risk_n_deltas=None,x_stddev=None) -> None:
        print(f"""
        Infile: {self.data_file}
        Outfile: {outfile}
        Config File: {self.config_file}
        Learner File: {learner_file}
        Random Seed: {self.random_seed}
        Bounds: {self.bounds}
        Acq Method: {acq_method}
        Model Type: {model_type}
        Multi-Fidelity: {self.multi_fidelity}
        Fidelity Cost: {fidelity_cost}
        """)
        
        model = self.load_model(model_type=model_type,learner_file=learner_file)
                
        if risk_measure:
            assert acq_method!="MaxValEntropy", 'Risk measure not yet supported for MaxValueEntropy acquisition'
            x_stddev_scaled = x_stddev/(self.bounds[1]-self.bounds[0])
            bounds_scaled = torch.FloatTensor(self.input_dim*[[0,1]]).T
            if self.multi_fidelity:
                x_stddev_scaled[-1] = 0
            risk_objective = self.get_risk_measure_objective(risk_measure=risk_measure, alpha=risk_level, n_w=risk_n_deltas)
            input_pertubation = self.get_input_pertubation(risk_n_deltas=risk_n_deltas, bounds=bounds_scaled, X_stddev=x_stddev_scaled)
            model.input_transform = input_pertubation
        else:
            risk_objective = None
        model.eval()
        
        candidates, _ = self.get_candidates(
            model=model, 
            acq_method=acq_method, 
            q=num_candidates, 
            risk_objective=risk_objective,
            risk_n_deltas=risk_n_deltas,
            fidelity_cost=fidelity_cost,
        )
        if self.multi_fidelity:
            candidates[:,:-1] = candidates[:,:-1]*(self.bounds[1,:-1]-self.bounds[0,:-1] + self.bounds[0,:-1])
            candidates[:,-1] = candidates[:,-1].round()
        else:
            candidates = candidates*(self.bounds[1]-self.bounds[0]) + self.bounds[0]
        candidates_npy = candidates.cpu().detach().numpy()
        np.save(outfile, candidates_npy)

@click.group()
@click.option("--develop", help="If developing package, pass in path to your development repo. [example: --develop /usr/workspace/tran67/deepopt]", type=click.Path(exists=True))
def deepopt_cli(develop):
    if develop:
        global DEEPOPT_PATH, DEVELOP
        DEEPOPT_PATH = develop
        DEVELOP = True
        set_deepopt_path()
    
@deepopt_cli.command()
@click.option("-i", "--infile", help="Input data to train from.", type=click.Path(exists=True), required=True)
@click.option("-o", "--outfile", help="Outfile to save model checkpoint.", type=click.STRING, required=True)
@click.option("-c", "--config-file", help="Config file containing hyper parameters.", type=click.Path(exists=True), required=True)
@click.option("-b","--bounds", help="Bounds for each input dimension.", type=click.STRING, required=True)
@click.option("-r", "--random-seed", help="Random seed.", default=Defaults.random_seed, show_default=True, type=click.INT)
@click.option("-k", "--k-folds", help="Number of k-folds.", default=Defaults.k_folds, show_default=True, type=click.INT)
@click.option("-m", "--model-type", help="What kind of surrogate are you using?", default=Defaults.model_type, show_default=True, type=click.Choice(["GP", "delUQ"]))
@click.option("--multi-fidelity", help="Single or mult-fidelity?", is_flag=True, default=Defaults.multi_fidelity, type=click.BOOL, show_default=True)
def learn(infile, outfile, config_file, bounds, random_seed, k_folds, model_type, multi_fidelity) -> None:
    bounds = torch.FloatTensor(json.loads(bounds)).T
    dc = DeepoptConfigure(config_file=config_file, data_file=infile, multi_fidelity=multi_fidelity, random_seed=random_seed,bounds=bounds,k_folds=k_folds)
    dc.learn(outfile=outfile,model_type=model_type)


@deepopt_cli.command()
@click.option("-i", "--infile", help="Training data path.", type=click.Path(exists=True), required=True)
@click.option("-o", "--outfile", help="Where to place the suggested candidates.", type=click.STRING, required=True)
@click.option("-c", "--config-file", help="Config file containing hyper parameters.", type=click.Path(exists=True), required=True)
@click.option("-l", "--learner-file", help="Learner path. Ex: /learners/my_learner.ckpt", type=click.Path(exists=True), required=True)
@click.option("-b", "--bounds", help="Bounds for each input dimension.", type=click.STRING, required=True)
@click.option("-a", "--acq-method", 
              help="""
              \b
              The acquisiton function. 
              [NOTE: Some acquistion functions only work with a specific fidelity.]
              \b
              Single    - [KG|MaxValEntropy|EI|NEI]
              Multi     - [KG|MaxValEntropy] 
              """, 
              type=click.Choice(["EI", "NEI", "KG", "MaxValEntropy"]), required=True)
@click.option("-r", "--random-seed", help="Random seed.", default=4321, show_default=True, type=click.INT)
@click.option("-m", "--model-type", help="What kind of surrogate are you using?", show_default=True, type=click.Choice(["GP", "delUQ"]))
@click.option("-q", "--num-candidates", help="The number of candidates.", default=2, type=click.INT, show_default=True)
@click.option("--multi-fidelity", help="Single or mult-fidelity?", is_flag=True, default=False, show_default=True, type=click.BOOL)
@click.option("--risk-measure", help="The risk measure to apply.", type=click.Choice(["VaR", "CVaR"]))
@click.option("--risk-level", help="The risk level.", type=click.FloatRange(0, 1, min_open=True), cls=ConditionalOption, depends_on="risk_measure")
@click.option("--risk-n-deltas", help="The number of input pertubations to sample for X's uncertainty. [example: --risk-n-deltas 10].", type=click.INT, cls=ConditionalOption, depends_on="risk_measure")
@click.option("--X-stddev", help="Uncertainity in X (stddev) in each dimension. [example: --X-stddev [0.00005]].", type=click.STRING, cls=ConditionalOption, depends_on="risk_measure")
@click.option("--fidelity-cost", help="List of costs for each fidelity.", type=click.STRING, default='[1,10]', show_default=True, cls=ConditionalOption, depends_on="multi_fidelity", equal_to=True)
def optimize(
    infile, 
    outfile, 
    config_file,
    learner_file, 
    bounds, 
    acq_method, 
    random_seed, 
    model_type, 
    num_candidates, 
    multi_fidelity, 
    risk_measure, 
    risk_level, 
    risk_n_deltas, 
    x_stddev, 
    fidelity_cost,
    ) -> None:
    bounds = torch.FloatTensor(json.loads(bounds)).T
    dc = DeepoptConfigure(config_file=config_file, data_file=infile, multi_fidelity=multi_fidelity, random_seed=random_seed,bounds=bounds)
    
    risk_measure = None if risk_measure=='None' else risk_measure
    if risk_measure:
        x_stddev = torch.FloatTensor(json.loads(x_stddev))
    if multi_fidelity:
        fidelity_cost = torch.FloatTensor(json.loads(fidelity_cost))
    dc.optimize(outfile=outfile,learner_file=learner_file,acq_method=acq_method,model_type=model_type,
                num_candidates=num_candidates,fidelity_cost=fidelity_cost,
                risk_measure=risk_measure,risk_level=risk_level,risk_n_deltas=risk_n_deltas,x_stddev=x_stddev)

def main():
    deepopt_cli(max_content_width=800)


if __name__ == "__main__":
    main()
<|MERGE_RESOLUTION|>--- conflicted
+++ resolved
@@ -109,11 +109,7 @@
     random_seed: int = Defaults.random_seed
     multi_fidelity: bool = Defaults.multi_fidelity
     num_fidelities: int = None
-<<<<<<< HEAD
-    kfolds: int = Defaults.k_folds
-=======
     k_folds: int = Defaults.k_folds
->>>>>>> cbb60076
     full_train_X: ndarray = None
     full_train_Y: ndarray = None
     input_dim: int = None
